--- conflicted
+++ resolved
@@ -35,20 +35,12 @@
     # check natsClient->publishMessage(message);
     # ```
     #
-<<<<<<< HEAD
     # + message - The message to be published
-    # + return -  `()` or else a `nats:Error` if an error is encountered
-    isolated remote function publishMessage(Message message) returns Error? {
-        return externPublish(self, message.subject, message.content, message?.replyTo);
-    }
-=======
-    # + message - Message to be published
-    # + return -  `()` or else a `nats:Error` if there is a problem when publishing the message
+    # + return -  `()` or else a `nats:Error` if an error occurred
     isolated remote function publishMessage(Message message) returns Error? =
     @java:Method {
             'class: "org.ballerinalang.nats.basic.client.Publish"
     } external;
->>>>>>> 790121f0
 
     # Publishes data to a given subject and waits for a response.
     # ```ballerina
@@ -66,18 +58,11 @@
 
     # Closes the NATS client connection.
     #
-<<<<<<< HEAD
-    # + return - `()` or else a `nats:Error` if an error is occurred
-    public isolated function close() returns Error? {
-        return closeConnection(self);
-    }
-=======
     # + return - `()` or else a `nats:Error` if unable to complete the close the operation
     public isolated function close() returns Error? =
     @java:Method {
         'class: "org.ballerinalang.nats.basic.client.CloseConnection"
     } external;
->>>>>>> 790121f0
 }
 
 isolated function clientInit(Client clientObj, string|string[] url, *ConnectionConfiguration config) returns Error? =
