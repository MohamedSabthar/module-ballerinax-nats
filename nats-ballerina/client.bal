--- conflicted
+++ resolved
@@ -36,11 +36,7 @@
     # ```
     #
     # + message - The message to be published
-<<<<<<< HEAD
     # + return -  `()` or else a `nats:Error` if an error occurred
-=======
-    # + return -  `()` or else a `nats:Error` if an error is encountered
->>>>>>> dde4ea9d
     isolated remote function publishMessage(Message message) returns Error? =
     @java:Method {
             'class: "org.ballerinalang.nats.basic.client.Publish"
