--- conflicted
+++ resolved
@@ -51,13 +51,10 @@
 import static io.ballerina.runtime.api.TypeTags.STRING_TAG;
 import static io.ballerina.runtime.api.TypeTags.UNION_TAG;
 import static io.ballerina.runtime.api.TypeTags.XML_TAG;
-<<<<<<< HEAD
+import static io.ballerina.runtime.api.utils.TypeUtils.getReferredType;
 import static io.ballerina.stdlib.nats.Constants.NATS_ERROR;
 import static io.ballerina.stdlib.nats.Constants.PAYLOAD_BINDING_ERROR;
 import static io.ballerina.stdlib.nats.Constants.PAYLOAD_VALIDATION_ERROR;
-=======
-import static io.ballerina.runtime.api.utils.TypeUtils.getReferredType;
->>>>>>> f6661b9f
 
 /**
  * Utilities for producing and consuming via NATS sever.
@@ -95,11 +92,7 @@
     public static byte[] convertDataIntoByteArray(Object data, Type dataType) {
         int typeTag = dataType.getTag();
         if (typeTag == ARRAY_TAG) {
-<<<<<<< HEAD
-            return convertDataIntoByteArray(data, TypeUtils.getReferredType(((BArray) data).getElementType()));
-=======
             return convertDataIntoByteArray(data, getReferredType(((BArray) data).getElementType()));
->>>>>>> f6661b9f
         } else if (typeTag == STRING_TAG) {
             return ((BString) data).getValue().getBytes(StandardCharsets.UTF_8);
         } else if (typeTag == TypeTags.XML_ELEMENT_TAG || typeTag == XML_TAG || typeTag == TypeTags.MAP_TAG ||
@@ -157,11 +150,7 @@
                     }
                     return getValueFromJson(type, strValue);
                 case ARRAY_TAG:
-<<<<<<< HEAD
-                    if (TypeUtils.getReferredType(((ArrayType) type).getElementType()).getTag() == BYTE_TAG) {
-=======
                     if (getReferredType(((ArrayType) type).getElementType()).getTag() == BYTE_TAG) {
->>>>>>> f6661b9f
                         return ValueCreator.createArrayValue(value);
                     }
                     /*-fallthrough*/
