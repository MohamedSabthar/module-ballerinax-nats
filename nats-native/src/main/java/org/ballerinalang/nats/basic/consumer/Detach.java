/*
 * Copyright (c) 2019, WSO2 Inc. (http://www.wso2.org) All Rights Reserved.
 *
 * WSO2 Inc. licenses this file to you under the Apache License,
 * Version 2.0 (the "License"); you may not use this file except
 * in compliance with the License.
 * You may obtain a copy of the License at
 *
 *    http://www.apache.org/licenses/LICENSE-2.0
 *
 * Unless required by applicable law or agreed to in writing,
 * software distributed under the License is distributed on an
 * "AS IS" BASIS, WITHOUT WARRANTIES OR CONDITIONS OF ANY
 * KIND, either express or implied. See the License for the
 * specific language governing permissions and limitations
 * under the License.
 */

package org.ballerinalang.nats.basic.consumer;

import io.ballerina.runtime.api.types.AnnotatableType;
import io.ballerina.runtime.api.utils.StringUtils;
import io.ballerina.runtime.api.values.BMap;
import io.ballerina.runtime.api.values.BObject;
import io.ballerina.runtime.api.values.BString;
import io.nats.client.Connection;
import io.nats.client.Dispatcher;
import org.ballerinalang.nats.Constants;
import org.ballerinalang.nats.Utils;
import org.ballerinalang.nats.observability.NatsMetricsReporter;

import java.io.PrintStream;
import java.util.List;
import java.util.concurrent.ConcurrentHashMap;

/**
 * Unsubscribe the consumer from the subject.
 *
 * @since 1.0.4
 */
public class Detach {
    private static final PrintStream console;

    public static Object basicDetach(BObject listener, BObject service) {
        BObject connectionObject = (BObject) listener.get(Constants.CONNECTION_OBJ);
        @SuppressWarnings("unchecked")
        List<BObject> serviceList =
                (List<BObject>) connectionObject.getNativeData(Constants.SERVICE_LIST);
        NatsMetricsReporter natsMetricsReporter =
                (NatsMetricsReporter) connectionObject.getNativeData(Constants.NATS_METRIC_UTIL);
        BMap<BString, Object> subscriptionConfig = Utils
<<<<<<< HEAD
                .getSubscriptionConfig(service.getType().getAnnotation(
                        StringUtils.fromString(Constants.NATS_PACKAGE + ":" + Constants.SUBSCRIPTION_CONFIG)));
=======
                .getSubscriptionConfig(((BAnnotatableType) service.getType())
                .getAnnotation(Constants.NATS_PACKAGE, Constants.SUBSCRIPTION_CONFIG));
>>>>>>> cc2cccd8
        if (subscriptionConfig == null) {
            return Utils.createNatsError(
                    "Error occurred while un-subscribing, Cannot find subscription configuration");
        }
        @SuppressWarnings("unchecked")
        ConcurrentHashMap<String, Dispatcher> dispatcherList = (ConcurrentHashMap<String, Dispatcher>)
                listener.getNativeData(Constants.DISPATCHER_LIST);
        String subject = subscriptionConfig.getStringValue(Constants.SUBJECT).getValue();
        Dispatcher dispatcher = dispatcherList.get(service.getType().getName());
        try {
            dispatcher.unsubscribe(subject);
        } catch (IllegalArgumentException | IllegalStateException ex) {
            return Utils.createNatsError("Error occurred while un-subscribing " + ex.getMessage());
        }
        console.println(Constants.NATS_CLIENT_UNSUBSCRIBED + subject);
        serviceList.remove(service);
        dispatcherList.remove(service.getType().getName());
        Connection natsConnection = (Connection) ((BObject) listener.get(Constants.CONNECTION_OBJ))
                .getNativeData(Constants.NATS_CONNECTION);
        if (natsConnection != null) {
            natsMetricsReporter.reportUnsubscription(subject);
        }
        return null;
    }

    static {
        console = System.out;
    }
}<|MERGE_RESOLUTION|>--- conflicted
+++ resolved
@@ -18,7 +18,6 @@
 
 package org.ballerinalang.nats.basic.consumer;
 
-import io.ballerina.runtime.api.types.AnnotatableType;
 import io.ballerina.runtime.api.utils.StringUtils;
 import io.ballerina.runtime.api.values.BMap;
 import io.ballerina.runtime.api.values.BObject;
@@ -49,13 +48,8 @@
         NatsMetricsReporter natsMetricsReporter =
                 (NatsMetricsReporter) connectionObject.getNativeData(Constants.NATS_METRIC_UTIL);
         BMap<BString, Object> subscriptionConfig = Utils
-<<<<<<< HEAD
                 .getSubscriptionConfig(service.getType().getAnnotation(
                         StringUtils.fromString(Constants.NATS_PACKAGE + ":" + Constants.SUBSCRIPTION_CONFIG)));
-=======
-                .getSubscriptionConfig(((BAnnotatableType) service.getType())
-                .getAnnotation(Constants.NATS_PACKAGE, Constants.SUBSCRIPTION_CONFIG));
->>>>>>> cc2cccd8
         if (subscriptionConfig == null) {
             return Utils.createNatsError(
                     "Error occurred while un-subscribing, Cannot find subscription configuration");
