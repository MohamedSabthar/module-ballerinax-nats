--- conflicted
+++ resolved
@@ -48,10 +48,6 @@
     // Error code for i/o.
     static final String NATS_ERROR = "NatsError";
 
-<<<<<<< HEAD
-=======
-
->>>>>>> 8ba24fad
     public static final String BASIC_SUBSCRIPTION_LIST = "BasicSubscriptionList";
 
     public static final String ON_MESSAGE_RESOURCE = "onMessage";
@@ -64,13 +60,17 @@
     public static final String NATS_CLIENT_SUBSCRIBED = "[ballerina/nats] Client subscribed for ";
     public static final String NATS_CLIENT_UNSUBSCRIBED = "[ballerina/nats] Client unsubscribed from subject ";
 
+    public static final BString CONNECTION_CONFIG_SECURE_SOCKET = StringUtils.fromString("secureSocket");
+    public static final BString CONNECTION_KEYSTORE = StringUtils.fromString("keyStore");
+    public static final BString CONNECTION_TRUSTORE = StringUtils.fromString("trustStore");
+    public static final BString CONNECTION_PROTOCOL = StringUtils.fromString("protocol");
+    public static final String KEY_STORE_TYPE = "PKCS12";
+    public static final BString KEY_STORE_PASS = StringUtils.fromString("password");
+    public static final BString KEY_STORE_PATH = StringUtils.fromString("path");
 
     // Error messages and logs.
-<<<<<<< HEAD
-    public static final String ERROR_SETTING_UP_SECURED_CONNECTION = "error while setting up secured connection. ";
-=======
     public static final String MODULE = "[ballerina/nats] ";
->>>>>>> 8ba24fad
+    public static final String ERROR_SETTING_UP_SECURED_CONNECTION = "Error while setting up secured connection. ";
     public static final String THREAD_INTERRUPTED_ERROR =
             "internal error occurred. The current thread got interrupted.";
     public static final String PRODUCER_ERROR = "error while publishing message to subject ";
