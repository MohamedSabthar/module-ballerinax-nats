--- conflicted
+++ resolved
@@ -58,13 +58,8 @@
 
             if (natsConnection == null) {
                 NatsMetricsReporter.reportProducerError(NatsObservabilityConstants.ERROR_TYPE_REQUEST);
-<<<<<<< HEAD
-                return Utils.createNatsError(Constants.PRODUCER_ERROR + subject +
-                        ". NATS connection doesn't exist.");
-=======
-                return BallerinaErrors.createError(Constants.NATS_ERROR_CODE, Constants.PRODUCER_ERROR +
+                return Utils.createNatsError(Constants.PRODUCER_ERROR +
                         subject.getValue() + ". NATS connection doesn't exist.");
->>>>>>> 5a13384a
             }
             NatsMetricsReporter natsMetricsReporter =
                     (NatsMetricsReporter) connectionObject.getNativeData(Constants.NATS_METRIC_UTIL);
@@ -90,37 +85,21 @@
                 return Utils.createNatsError("Request to subject " + subject.getValue() +
                                                      " timed out while waiting for a reply");
             } catch (IllegalArgumentException | IllegalStateException | ExecutionException ex) {
-<<<<<<< HEAD
-                natsMetricsReporter.reportProducerError(subject, NatsObservabilityConstants.ERROR_TYPE_REQUEST);
-                return Utils.createNatsError("Error while requesting message to " +
-                        "subject " + subject + ". " + ex.getMessage());
-=======
                 natsMetricsReporter.reportProducerError(subject.getValue(),
                                                         NatsObservabilityConstants.ERROR_TYPE_REQUEST);
-                return BallerinaErrors.createError(Constants.NATS_ERROR_CODE, "Error while requesting message to " +
+                return Utils.createNatsError("Error while requesting message to " +
                         "subject " + subject.getValue() + ". " + ex.getMessage());
->>>>>>> 5a13384a
             } catch (InterruptedException ex) {
                 natsMetricsReporter.reportProducerError(subject.getValue(),
                                                         NatsObservabilityConstants.ERROR_TYPE_REQUEST);
                 Thread.currentThread().interrupt();
-<<<<<<< HEAD
                 return Utils.createNatsError("Error while requesting message to " +
-                        "subject " + subject + ". " + ex.getMessage());
-            }
-        } else {
-            NatsMetricsReporter.reportProducerError(NatsObservabilityConstants.ERROR_TYPE_REQUEST);
-            return Utils.createNatsError(Constants.PRODUCER_ERROR + subject +
-                    ". Producer is logically disconnected.");
-=======
-                return BallerinaErrors.createError(Constants.NATS_ERROR_CODE, "Error while requesting message to " +
                         "subject " + subject.getValue() + ". " + ex.getMessage());
             }
         } else {
             NatsMetricsReporter.reportProducerError(NatsObservabilityConstants.ERROR_TYPE_REQUEST);
-            return BallerinaErrors.createError(Constants.NATS_ERROR_CODE, Constants.PRODUCER_ERROR +
+            return Utils.createNatsError(Constants.PRODUCER_ERROR +
                     subject.getValue() + ". Producer is logically disconnected.");
->>>>>>> 5a13384a
         }
     }
 }