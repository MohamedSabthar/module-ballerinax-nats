--- conflicted
+++ resolved
@@ -121,20 +121,13 @@
 
         try {
             Connection natsConnection = Nats.connect(opts.build());
-<<<<<<< HEAD
             connectionObject.addNativeData(NATS_CONNECTION, natsConnection);
-            @SuppressWarnings("unchecked")
-            List<ObjectValue> clientslist = Collections.synchronizedList(new ArrayList());
-            connectionObject.addNativeData(CONNECTED_CLIENTS, clientslist);
+            connectionObject.addNativeData(CONNECTED_CLIENTS, new AtomicInteger(0));
             connectionObject.addNativeData(ERROR_LISTENER, errorListener);
-=======
-            connectionObject.addNativeData(Constants.NATS_CONNECTION, natsConnection);
-            connectionObject.addNativeData(Constants.CONNECTED_CLIENTS, new AtomicInteger(0));
->>>>>>> 01bd9171
+
 
         } catch (IOException | InterruptedException e) {
-            throw new BallerinaConnectorException("Error while setting up connection with the server(s)."
-                    + e.getMessage());
+            throw new BallerinaConnectorException(e);
         }
     }
 }