--- conflicted
+++ resolved
@@ -75,7 +75,6 @@
 
             // Add connection name.
             opts.connectionName(connectionConfig.getStringValue(CONNECTION_NAME));
-<<<<<<< HEAD
 
             // Add max reconnect.
             opts.maxReconnects(Math.toIntExact(connectionConfig.getIntValue(MAX_RECONNECT)));
@@ -96,29 +95,7 @@
             opts.inboxPrefix(connectionConfig.getStringValue(INBOX_PREFIX));
 
             List<ObjectValue> serviceList = Collections.synchronizedList(new ArrayList<>());
-=======
-
-            // Add max reconnect.
-            opts.maxReconnects(Math.toIntExact(connectionConfig.getIntValue(MAX_RECONNECT)));
-
-            // Add reconnect wait.
-            opts.reconnectWait(Duration.ofSeconds(connectionConfig.getIntValue(RECONNECT_WAIT)));
-
-            // Add connection timeout.
-            opts.connectionTimeout(Duration.ofSeconds(connectionConfig.getIntValue(CONNECTION_TIMEOUT)));
-
-            // Add ping interval.
-            opts.pingInterval(Duration.ofMinutes(connectionConfig.getIntValue(PING_INTERVAL)));
-
-            // Add max ping out.
-            opts.maxPingsOut(Math.toIntExact(connectionConfig.getIntValue(MAX_PINGS_OUT)));
-
-            // Add inbox prefix.
-            opts.inboxPrefix(connectionConfig.getStringValue(INBOX_PREFIX));
-
-            List<ObjectValue> serviceList = Collections.synchronizedList(new ArrayList<>());
-
->>>>>>> 743d9e1e
+
             // Add NATS connection listener.
             opts.connectionListener(new DefaultConnectionListener());
 
@@ -151,13 +128,8 @@
                     (e.getCause() != null ? e.getCause().getMessage() : e.getMessage());
             throw Utils.createNatsError(errorMsg);
         } catch (IllegalArgumentException e) {
-<<<<<<< HEAD
-            NatsMetricsUtil.reportError(NatsObservabilityConstants.CONTEXT_CONNECTION,
-                                        NatsObservabilityConstants.ERROR_TYPE_CONNECTION);
-=======
             NatsMetricsReporter.reportError(NatsObservabilityConstants.CONTEXT_CONNECTION,
                                             NatsObservabilityConstants.ERROR_TYPE_CONNECTION);
->>>>>>> 743d9e1e
             throw Utils.createNatsError(e.getMessage());
         }
     }
